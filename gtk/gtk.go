--- conflicted
+++ resolved
@@ -508,15 +508,10 @@
 	return C.toGtkBin(p)
 }
 
-<<<<<<< HEAD
 func wrapBin(obj *glib.Object) (b *Bin) {
 	b = new(Bin)
 	b.Container = *wrapContainer(obj)
 	return
-=======
-func wrapBin(obj *glib.Object) (*Bin) {
-	return &Bin{Container{Widget{glib.InitiallyUnowned{obj}}}}
->>>>>>> 3bd39af2
 }
 
 // GetChild() is a wrapper around gtk_bin_get_child().
@@ -533,7 +528,6 @@
 }
 
 /*
-<<<<<<< HEAD
  * GtkBuildable
  */
 
@@ -556,8 +550,6 @@
 }
 
 /*
-=======
->>>>>>> 3bd39af2
  * GtkBuilder
  */
 
@@ -675,15 +667,10 @@
 	return C.toGtkButton(p)
 }
 
-<<<<<<< HEAD
 func wrapButton(obj *glib.Object) (b *Button) {
 	b = new(Button)
 	b.Bin = *wrapBin(obj)
 	return b
-=======
-func wrapButton(obj *glib.Object) (*Button) {
-	return &Button{Bin{Container{Widget{glib.InitiallyUnowned{obj}}}}}
->>>>>>> 3bd39af2
 }
 
 // ButtonNew() is a wrapper around gtk_button_new().
@@ -893,15 +880,10 @@
 	return C.toGtkBox(p)
 }
 
-<<<<<<< HEAD
 func wrapBox(obj *glib.Object) (b *Box) {
 	b = new(Box)
 	b.Container = *wrapContainer(obj)
 	return
-=======
-func wrapBox(obj *glib.Object) (*Box) {
-	return &Box{Container{Widget{glib.InitiallyUnowned{obj}}}}
->>>>>>> 3bd39af2
 }
 
 // BoxNew() is a wrapper around gtk_box_new().
@@ -1187,17 +1169,11 @@
 	return C.toGtkCellLayout(unsafe.Pointer(v.GObject))
 }
 
-<<<<<<< HEAD
 func wrapComboBox(obj *glib.Object) (c *ComboBox) {
 	c = new(ComboBox)
 	c.Bin = *wrapBin(obj)
 	c.CellLayout = &CellLayout{obj}
 	return
-=======
-func wrapComboBox(obj *glib.Object) (*ComboBox) {
-	cl := wrapCellLayout(obj)
-	return &ComboBox{Bin{Container{Widget{glib.InitiallyUnowned{obj}}}}, *cl}
->>>>>>> 3bd39af2
 }
 
 // ComboBoxNew() is a wrapper around gtk_combo_box_new().
@@ -1268,15 +1244,10 @@
 	return C.toGtkContainer(p)
 }
 
-<<<<<<< HEAD
 func wrapContainer(obj *glib.Object) (c *Container) {
 	c = new(Container)
 	c.Widget = *wrapWidget(obj)
 	return
-=======
-func wrapContainer(obj *glib.Object) (*Container) {
-	return &Container{Widget{glib.InitiallyUnowned{obj}}}
->>>>>>> 3bd39af2
 }
 
 // Add() is a wrapper around gtk_container_add().
@@ -1307,15 +1278,10 @@
 	return C.toGtkDialog(p)
 }
 
-<<<<<<< HEAD
 func wrapDialog(obj *glib.Object) (d *Dialog) {
 	d = new(Dialog)
 	d.Window = *wrapWindow(obj)
 	return
-=======
-func wrapDialog(obj *glib.Object) (*Dialog) {
-	return &Dialog{Window{Bin{Container{Widget{glib.InitiallyUnowned{obj}}}}}}
->>>>>>> 3bd39af2
 }
 
 // DialogNew() is a wrapper around gtk_dialog_new().
@@ -1455,15 +1421,10 @@
 	return C.toGtkEntry(p)
 }
 
-<<<<<<< HEAD
 func wrapEntry(obj *glib.Object) (e *Entry) {
 	e = new(Entry)
 	e.Widget = *wrapWidget(obj)
 	return
-=======
-func wrapEntry(obj *glib.Object) (*Entry) {
-	return &Entry{Widget{glib.InitiallyUnowned{obj}}}
->>>>>>> 3bd39af2
 }
 
 // EntryNew() is a wrapper around gtk_entry_new().
@@ -2076,7 +2037,6 @@
 	return &EntryCompletion{obj}
 }
 
-<<<<<<< HEAD
 /*
  * GtkFileChooser
  */
@@ -2137,8 +2097,6 @@
 	return
 }
 
-=======
->>>>>>> 3bd39af2
 /*
  * GtkGrid
  */
@@ -2167,17 +2125,11 @@
 	return C.toGtkOrientable(unsafe.Pointer(v.GObject))
 }
 
-<<<<<<< HEAD
 func wrapGrid(obj *glib.Object) (g *Grid) {
 	g = new(Grid)
 	g.Orientable = &Orientable{obj}
 	g.Container = *wrapContainer(obj)
 	return
-=======
-func wrapGrid(obj *glib.Object) (*Grid) {
-	o := wrapOrientable(obj)
-	return &Grid{Container{Widget{glib.InitiallyUnowned{obj}}}, *o}
->>>>>>> 3bd39af2
 }
 
 // GridNew() is a wrapper around gtk_grid_new().
@@ -2297,15 +2249,10 @@
 	return C.toGtkImage(p)
 }
 
-<<<<<<< HEAD
 func wrapImage(obj *glib.Object) (i *Image) {
 	i = new(Image)
 	i.Misc = *wrapMisc(obj)
 	return
-=======
-func wrapImage(obj *glib.Object) (*Image) {
-	return &Image{Misc{Widget{glib.InitiallyUnowned{obj}}}}
->>>>>>> 3bd39af2
 }
 
 // ImageNew() is a wrapper around gtk_image_new().
@@ -2556,15 +2503,10 @@
 	return C.toGtkLabel(p)
 }
 
-<<<<<<< HEAD
 func wrapLabel(obj *glib.Object) (l *Label) {
 	l = new(Label)
 	l.Misc = *wrapMisc(obj)
 	return
-=======
-func wrapLabel(obj *glib.Object) (*Label) {
-	return &Label{Misc{Widget{glib.InitiallyUnowned{obj}}}}
->>>>>>> 3bd39af2
 }
 
 // LabelNew() is a wrapper around gtk_label_new().
@@ -2823,15 +2765,10 @@
 	return C.toGtkMenu(p)
 }
 
-<<<<<<< HEAD
 func wrapMenu(obj *glib.Object) (m *Menu) {
 	m = new(Menu)
 	m.MenuShell = *wrapMenuShell(obj)
 	return
-=======
-func wrapMenu(obj *glib.Object) (*Menu) {
-	return &Menu{MenuShell{Container{Widget{glib.InitiallyUnowned{obj}}}}}
->>>>>>> 3bd39af2
 }
 
 // MenuNew() is a wrapper around gtk_menu_new().
@@ -2865,15 +2802,10 @@
 	return C.toGtkMenuBar(p)
 }
 
-<<<<<<< HEAD
 func wrapMenuBar(obj *glib.Object) (m *MenuBar) {
 	m = new(MenuBar)
 	m.MenuShell = *wrapMenuShell(obj)
 	return
-=======
-func wrapMenuBar(obj *glib.Object) (*MenuBar) {
-	return &MenuBar{MenuShell{Container{Widget{glib.InitiallyUnowned{obj}}}}}
->>>>>>> 3bd39af2
 }
 
 // MenuBarNew() is a wrapper around gtk_menu_bar_new().
@@ -2907,15 +2839,10 @@
 	return C.toGtkMenuItem(p)
 }
 
-<<<<<<< HEAD
 func wrapMenuItem(obj *glib.Object) (m *MenuItem) {
 	m = new(MenuItem)
 	m.Bin = *wrapBin(obj)
 	return
-=======
-func wrapMenuItem(obj *glib.Object) (*MenuItem) {
-	return &MenuItem{Bin{Container{Widget{glib.InitiallyUnowned{obj}}}}}
->>>>>>> 3bd39af2
 }
 
 // MenuItemNew() is a wrapper around gtk_menu_item_new().
@@ -2985,15 +2912,10 @@
 	return C.toGtkMenuShell(p)
 }
 
-<<<<<<< HEAD
 func wrapMenuShell(obj *glib.Object) (m *MenuShell) {
 	m = new(MenuShell)
 	m.Container = *wrapContainer(obj)
 	return
-=======
-func wrapMenuShell(obj *glib.Object) (*MenuShell) {
-	return &MenuShell{Container{Widget{glib.InitiallyUnowned{obj}}}}
->>>>>>> 3bd39af2
 }
 
 // Append() is a wrapper around gtk_menu_shell_append().
@@ -3019,15 +2941,10 @@
 	return C.toGtkMessageDialog(p)
 }
 
-<<<<<<< HEAD
 func wrapMessageDialog(obj *glib.Object) (m *MessageDialog) {
 	m = new(MessageDialog)
 	m.Dialog = *wrapDialog(obj)
 	return
-=======
-func wrapMessageDialog(obj *glib.Object) (*MessageDialog) {
-	return &MessageDialog{Dialog{Window{Bin{Container{Widget{glib.InitiallyUnowned{obj}}}}}}}
->>>>>>> 3bd39af2
 }
 
 // MessageDialogNew() is a wrapper around gtk_message_dialog_new().
@@ -3069,15 +2986,10 @@
 	return C.toGtkMisc(p)
 }
 
-<<<<<<< HEAD
 func wrapMisc(obj *glib.Object) (m *Misc) {
 	m = new(Misc)
 	m.Widget = *wrapWidget(obj)
 	return
-=======
-func wrapMisc(obj *glib.Object) (*Misc) {
-	return &Misc{Widget{glib.InitiallyUnowned{obj}}}
->>>>>>> 3bd39af2
 }
 
 /*
@@ -3098,15 +3010,10 @@
 	return C.toGtkNotebook(p)
 }
 
-<<<<<<< HEAD
 func wrapNotebook(obj *glib.Object) (n *Notebook) {
 	n = new(Notebook)
 	n.Container = *wrapContainer(obj)
 	return
-=======
-func wrapNotebook(obj *glib.Object) (*Notebook) {
-	return &Notebook{Container{Widget{glib.InitiallyUnowned{obj}}}}
->>>>>>> 3bd39af2
 }
 
 // NotebookNew() is a wrapper around gtk_notebook_new().
@@ -3491,15 +3398,10 @@
 	return C.toGtkProgressBar(p)
 }
 
-<<<<<<< HEAD
 func wrapProgressBar(obj *glib.Object) (p *ProgressBar) {
 	p = new(ProgressBar)
 	p.Widget = *wrapWidget(obj)
 	return
-=======
-func wrapProgressBar(obj *glib.Object) (*ProgressBar) {
-	return &ProgressBar{Widget{glib.InitiallyUnowned{obj}}}
->>>>>>> 3bd39af2
 }
 
 // ProgressBarNew() is a wrapper around gtk_progress_bar_new().
@@ -3551,15 +3453,10 @@
 	return C.toGtkScrolledWindow(p)
 }
 
-<<<<<<< HEAD
 func wrapScrolledWindow(obj *glib.Object) (s *ScrolledWindow) {
 	s = new(ScrolledWindow)
 	s.Bin = *wrapBin(obj)
 	return
-=======
-func wrapScrolledWindow(obj *glib.Object) (*ScrolledWindow) {
-	return &ScrolledWindow{Bin{Container{Widget{glib.InitiallyUnowned{obj}}}}}
->>>>>>> 3bd39af2
 }
 
 // ScrolledWindowNew() is a wrapper around gtk_scrolled_window_new().
@@ -3601,15 +3498,10 @@
 	return C.toGtkSpinButton(p)
 }
 
-<<<<<<< HEAD
 func wrapSpinButton(obj *glib.Object) (s *SpinButton) {
 	s = new(SpinButton)
 	s.Entry = *wrapEntry(obj)
 	return
-=======
-func wrapSpinButton(obj *glib.Object) (*SpinButton) {
-	return &SpinButton{Entry{Widget{glib.InitiallyUnowned{obj}}}}
->>>>>>> 3bd39af2
 }
 
 // Configure() is a wrapper around gtk_spin_button_configure().
@@ -3682,15 +3574,10 @@
 	return C.toGtkStatusbar(p)
 }
 
-<<<<<<< HEAD
 func wrapStatusbar(obj *glib.Object) (s *Statusbar) {
 	s = new(Statusbar)
 	s.Box = *wrapBox(obj)
 	return
-=======
-func wrapStatusbar(obj *glib.Object) (*Statusbar) {
-	return &Statusbar{Box{Container{Widget{glib.InitiallyUnowned{obj}}}}}
->>>>>>> 3bd39af2
 }
 
 // StatusbarNew() is a wrapper around gtk_statusbar_new().
@@ -3735,7 +3622,6 @@
 		return nil, nilPtrErr
 	}
 	obj := &glib.Object{glib.ToGObject(unsafe.Pointer(c))}
-<<<<<<< HEAD
 	return wrapBox(obj), nil
 }
 
@@ -3815,9 +3701,6 @@
 	obj.RefSink()
 	runtime.SetFinalizer(obj, (*glib.Object).Unref)
 	return buffer, nil
-=======
-	return &Box{Container{Widget{glib.InitiallyUnowned{obj}}}}, nil
->>>>>>> 3bd39af2
 }
 
 /*
@@ -4044,15 +3927,10 @@
 	return C.toGtkTreeView(p)
 }
 
-<<<<<<< HEAD
 func wrapTreeView(obj *glib.Object) (t *TreeView) {
 	t = new(TreeView)
 	t.Container = *wrapContainer(obj)
 	return
-=======
-func wrapTreeView(obj *glib.Object) (*TreeView) {
-	return &TreeView{Container{Widget{glib.InitiallyUnowned{obj}}}}
->>>>>>> 3bd39af2
 }
 
 // TreeViewNew() is a wrapper around gtk_tree_view_new().
@@ -4239,16 +4117,11 @@
 	return v.Native()
 }
 
-<<<<<<< HEAD
 func wrapWidget(obj *glib.Object) (w *Widget) {
 	w = new(Widget)
 	w.InitiallyUnowned = glib.InitiallyUnowned{obj}
 	w.Buildable = &Buildable{obj}
 	return
-=======
-func wrapWidget(obj *glib.Object) (*Widget) {
-	return &Widget{glib.InitiallyUnowned{obj}}
->>>>>>> 3bd39af2
 }
 
 // Destroy() is a wrapper around gtk_widget_destroy().
@@ -4638,15 +4511,10 @@
 	return v.Native()
 }
 
-<<<<<<< HEAD
 func wrapWindow(obj *glib.Object) (w *Window) {
 	w = new(Window)
 	w.Bin = *wrapBin(obj)
 	return
-=======
-func wrapWindow(obj *glib.Object) *Window {
-	return &Window{Bin{Container{Widget{glib.InitiallyUnowned{obj}}}}}
->>>>>>> 3bd39af2
 }
 
 // WindowNew() is a wrapper around gtk_window_new().
@@ -4705,15 +4573,11 @@
 
 // SetTransientFor() is a wrapper around gtk_window_set_transient_for().
 func (v *Window) SetTransientFor(parent IWindow) {
-<<<<<<< HEAD
-	C.gtk_window_set_transient_for(v.Native(), parent.toWindow())
-=======
 	var pw *C.GtkWindow = nil
 	if parent != nil {
 		pw = parent.toWindow()
 	}
 	C.gtk_window_set_transient_for(v.Native(), pw)
->>>>>>> 3bd39af2
 }
 
 // cast() takes a native GObject and casts it to the appropriate Go struct.
@@ -4733,11 +4597,6 @@
 		g = wrapBox(obj)
 	case "GtkButton":
 		g = wrapButton(obj)
-<<<<<<< HEAD
-=======
-	case "GtkCellLayout":
-		g = wrapCellLayout(obj)
->>>>>>> 3bd39af2
 	case "GtkCellRenderer":
 		g = wrapCellRenderer(obj)
 	case "GtkCellRendererText":
@@ -4756,20 +4615,14 @@
 		g = wrapEntryBuffer(obj)
 	case "GtkEntryCompletion":
 		g = wrapEntryCompletion(obj)
-<<<<<<< HEAD
 	case "GtkFileChooserButton":
 		g = wrapFileChooserButton(obj)
-=======
->>>>>>> 3bd39af2
 	case "GtkGrid":
 		g = wrapGrid(obj)
 	case "GtkImage":
 		g = wrapImage(obj)
-<<<<<<< HEAD
 	case "GtkImageMenuItem":
 		g = wrapImageMenuItem(obj)
-=======
->>>>>>> 3bd39af2
 	case "GtkLabel":
 		g = wrapLabel(obj)
 	case "GtkListStore":
@@ -4788,13 +4641,8 @@
 		g = wrapMisc(obj)
 	case "GtkNotebook":
 		g = wrapNotebook(obj)
-<<<<<<< HEAD
 	case "GtkOffscreenWindow":
 		g = wrapOffscreenWindow(obj)
-=======
-	case "GtkOrientable":
-		g = wrapOrientable(obj)
->>>>>>> 3bd39af2
 	case "GtkProgressBar":
 		g = wrapProgressBar(obj)
 	case "GtkScrolledWindow":
@@ -4803,11 +4651,8 @@
 		g = wrapSpinButton(obj)
 	case "GtkStatusbar":
 		g = wrapStatusbar(obj)
-<<<<<<< HEAD
 	case "GtkTextView":
 		g = wrapTextView(obj)
-=======
->>>>>>> 3bd39af2
 	case "GtkTreeModel":
 		g = wrapTreeModel(obj)
 	case "GtkTreeSelection":
